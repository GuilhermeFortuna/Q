[project]
name = "q"
version = "0.1.0"
description = "Add your description here"
requires-python = "==3.10.*"
dependencies = [
    "black>=25.1.0",
    "metatrader5>=5.0.5200",
    "pyqtgraph==0.13.7",
    "pyside6==6.7.2",
    "flask==3.0.3",
    "tqdm>=4.67.1",
    "pandas===2.2.2",
    "setuptools>=80.9.0",
    "numpy>=1.26.4",
    "backtester",
    "visualizer",
    "optuna>=3.6.1",
<<<<<<< HEAD
    "optuna-dashboard>=0.14.0",
    "psycopg2-binary>=2.9.9",
=======
    "docutils>=0.22",
    "pandas-ta==0.3.14b0",
>>>>>>> 55886c4b
]

[tool.black]
line-length = 88
skip-string-normalization = true

[tool.uv.workspace]
members = [
    "src/backtester",
    "src/visualizer",
    "src/optimizer",
]

[tool.uv.sources]
backtester = { workspace = true }
visualizer = { workspace = true }
optimizer = { workspace = true }
pandas-ta = { path = "vendors/pandas_ta" }<|MERGE_RESOLUTION|>--- conflicted
+++ resolved
@@ -16,13 +16,10 @@
     "backtester",
     "visualizer",
     "optuna>=3.6.1",
-<<<<<<< HEAD
+    "docutils>=0.22",
+    "pandas-ta==0.3.14b0",
     "optuna-dashboard>=0.14.0",
     "psycopg2-binary>=2.9.9",
-=======
-    "docutils>=0.22",
-    "pandas-ta==0.3.14b0",
->>>>>>> 55886c4b
 ]
 
 [tool.black]
