import optuna
<<<<<<< HEAD
from typing import Type, Dict, Any, Union
from optuna.storages import BaseStorage
from src.backtester.data import CandleData
from src.backtester.engine import Engine, BacktestParameters
=======
from typing import Type, Dict, Any
from src.backtester.engine import Engine
>>>>>>> 55886c4b
from src.backtester.strategy import TradingStrategy


class Optimizer:
    """
    Manages the optimization of a trading strategy using Optuna.
    """

    def __init__(
        self,
        strategy_class: Type[TradingStrategy],
        config: Dict[str, Any],
        backtest_settings: Dict[str, Any],
<<<<<<< HEAD
        candle_data: CandleData,
        study_name: str,
        storage: Union[str, BaseStorage],
=======
>>>>>>> 55886c4b
    ):
        """
        Initializes the Optimizer.

        Args:
            strategy_class: The trading strategy class to be optimized.
            config: A dictionary containing optimization parameters, including:
                    - 'parameters': A dictionary defining the parameter space for Optuna.
                    - 'n_trials': The number of optimization trials to run.
<<<<<<< HEAD
                    - 'metric': The performance metric to optimize (e.g., 'net_profit').
                    - 'direction': The optimization direction ('maximize' or 'minimize').
            backtest_settings: A dictionary with settings for the backtester engine.
            candle_data: The candle data to be used for the backtests.
            study_name: The name of the study for persistence.
            storage: The storage backend, either a URL string or a storage object.
=======
                    - 'metric': The performance metric to optimize (e.g., 'total_profit').
                    - 'direction': The optimization direction ('maximize' or 'minimize').
            backtest_settings: A dictionary with settings for the backtester engine.
>>>>>>> 55886c4b
        """
        self.strategy_class = strategy_class
        self.config = config
        self.backtest_settings = backtest_settings
<<<<<<< HEAD
        self.candle_data = candle_data
        self.study_name = study_name
        self.storage = storage
        self.param_space = self.config['parameters']
        self.n_trials = self.config.get('n_trials', 100)
        self.metric = self.config.get('metric', 'net_profit')
        self.direction = self.config.get('direction', 'maximize')
        self.backtest_params = BacktestParameters(
            **self.backtest_settings.get('parameters', {})
        )
        self.strategy_base_params = self.backtest_settings.get('strategy_params', {})
=======
        self.param_space = self.config['parameters']
        self.n_trials = self.config.get('n_trials', 100)
        self.metric = self.config.get('metric', 'total_profit')
        self.direction = self.config.get('direction', 'maximize')
>>>>>>> 55886c4b

    def _objective(self, trial: optuna.trial.Trial) -> float:
        """
        The objective function for Optuna to optimize.
        """
        # Suggest parameters for the strategy for the current trial
        strategy_params = self._suggest_params(trial)

<<<<<<< HEAD
        # Combine with base params from backtest_settings
        all_strategy_params = {**self.strategy_base_params, **strategy_params}

        # Instantiate the strategy with the suggested parameters
        strategy_instance = self.strategy_class(**all_strategy_params)

        engine = Engine(
            parameters=self.backtest_params,
            strategy=strategy_instance,
            data={'candle': self.candle_data},
        )

        registry = engine.run_backtest(display_progress=False)
        summary = registry.get_result()

        if summary is None:
            return -1e9  # Return a very low value if backtest fails
=======
        # Instantiate the strategy with the suggested parameters
        strategy_instance = self.strategy_class(**strategy_params)

        # Assumption: The backtester.engine.Engine is initialized with a strategy
        # instance and backtest settings.
        engine = Engine(strategy_instance, **self.backtest_settings)

        # Assumption: The run() method executes the backtest and returns a
        # registry object that holds the results.
        registry = engine.run()

        # Assumption: The registry object has a method (e.g., get_summary())
        # that returns a dictionary with performance metrics.
        summary = registry.get_summary()
>>>>>>> 55886c4b

        return summary.get(self.metric, 0.0)

    def _suggest_params(self, trial: optuna.trial.Trial) -> Dict[str, Any]:
        """
        Suggests parameters for a trial based on the defined parameter space.
        """
        params = {}
        for name, details in self.param_space.items():
            param_type = details['type']
            if param_type == 'int':
                params[name] = trial.suggest_int(
                    name, details['min'], details['max'], step=details.get('step', 1)
                )
            elif param_type == 'float':
                params[name] = trial.suggest_float(
                    name, details['min'], details['max'], step=details.get('step')
                )
            elif param_type == 'categorical':
                params[name] = trial.suggest_categorical(name, details['choices'])
        return params

    def run(self) -> optuna.study.Study:
        """
        Runs the optimization study and returns the study object.
        """
<<<<<<< HEAD
        study = optuna.create_study(
            study_name=self.study_name,
            storage=self.storage,
            load_if_exists=True,
            direction=self.direction,
        )
        study.optimize(self._objective, n_trials=self.n_trials, show_progress_bar=True)

        print("\nOptimization Finished.")
        print(f"Study: {self.study_name}")
        print("Best trial:")
        trial = study.best_trial
        print(f"  Value ({self.metric}): {trial.value}")
=======
        study = optuna.create_study(direction=self.direction)
        study.optimize(self._objective, n_trials=self.n_trials, show_progress_bar=True)

        print("\nOptimization Finished.")
        print("Best trial:")
        trial = study.best_trial
        print(f"  Value ({self.metric}): {trial.value}")
        print("  Params: ")
        for key, value in trial.params.items():
            print(f"    {key}: {value}")

        return study
>>>>>>> 55886c4b
<|MERGE_RESOLUTION|>--- conflicted
+++ resolved
@@ -1,13 +1,6 @@
 import optuna
-<<<<<<< HEAD
-from typing import Type, Dict, Any, Union
-from optuna.storages import BaseStorage
-from src.backtester.data import CandleData
-from src.backtester.engine import Engine, BacktestParameters
-=======
 from typing import Type, Dict, Any
 from src.backtester.engine import Engine
->>>>>>> 55886c4b
 from src.backtester.strategy import TradingStrategy
 
 
@@ -21,12 +14,6 @@
         strategy_class: Type[TradingStrategy],
         config: Dict[str, Any],
         backtest_settings: Dict[str, Any],
-<<<<<<< HEAD
-        candle_data: CandleData,
-        study_name: str,
-        storage: Union[str, BaseStorage],
-=======
->>>>>>> 55886c4b
     ):
         """
         Initializes the Optimizer.
@@ -36,40 +23,17 @@
             config: A dictionary containing optimization parameters, including:
                     - 'parameters': A dictionary defining the parameter space for Optuna.
                     - 'n_trials': The number of optimization trials to run.
-<<<<<<< HEAD
-                    - 'metric': The performance metric to optimize (e.g., 'net_profit').
-                    - 'direction': The optimization direction ('maximize' or 'minimize').
-            backtest_settings: A dictionary with settings for the backtester engine.
-            candle_data: The candle data to be used for the backtests.
-            study_name: The name of the study for persistence.
-            storage: The storage backend, either a URL string or a storage object.
-=======
                     - 'metric': The performance metric to optimize (e.g., 'total_profit').
                     - 'direction': The optimization direction ('maximize' or 'minimize').
             backtest_settings: A dictionary with settings for the backtester engine.
->>>>>>> 55886c4b
         """
         self.strategy_class = strategy_class
         self.config = config
         self.backtest_settings = backtest_settings
-<<<<<<< HEAD
-        self.candle_data = candle_data
-        self.study_name = study_name
-        self.storage = storage
-        self.param_space = self.config['parameters']
-        self.n_trials = self.config.get('n_trials', 100)
-        self.metric = self.config.get('metric', 'net_profit')
-        self.direction = self.config.get('direction', 'maximize')
-        self.backtest_params = BacktestParameters(
-            **self.backtest_settings.get('parameters', {})
-        )
-        self.strategy_base_params = self.backtest_settings.get('strategy_params', {})
-=======
         self.param_space = self.config['parameters']
         self.n_trials = self.config.get('n_trials', 100)
         self.metric = self.config.get('metric', 'total_profit')
         self.direction = self.config.get('direction', 'maximize')
->>>>>>> 55886c4b
 
     def _objective(self, trial: optuna.trial.Trial) -> float:
         """
@@ -78,25 +42,6 @@
         # Suggest parameters for the strategy for the current trial
         strategy_params = self._suggest_params(trial)
 
-<<<<<<< HEAD
-        # Combine with base params from backtest_settings
-        all_strategy_params = {**self.strategy_base_params, **strategy_params}
-
-        # Instantiate the strategy with the suggested parameters
-        strategy_instance = self.strategy_class(**all_strategy_params)
-
-        engine = Engine(
-            parameters=self.backtest_params,
-            strategy=strategy_instance,
-            data={'candle': self.candle_data},
-        )
-
-        registry = engine.run_backtest(display_progress=False)
-        summary = registry.get_result()
-
-        if summary is None:
-            return -1e9  # Return a very low value if backtest fails
-=======
         # Instantiate the strategy with the suggested parameters
         strategy_instance = self.strategy_class(**strategy_params)
 
@@ -111,7 +56,6 @@
         # Assumption: The registry object has a method (e.g., get_summary())
         # that returns a dictionary with performance metrics.
         summary = registry.get_summary()
->>>>>>> 55886c4b
 
         return summary.get(self.metric, 0.0)
 
@@ -138,21 +82,6 @@
         """
         Runs the optimization study and returns the study object.
         """
-<<<<<<< HEAD
-        study = optuna.create_study(
-            study_name=self.study_name,
-            storage=self.storage,
-            load_if_exists=True,
-            direction=self.direction,
-        )
-        study.optimize(self._objective, n_trials=self.n_trials, show_progress_bar=True)
-
-        print("\nOptimization Finished.")
-        print(f"Study: {self.study_name}")
-        print("Best trial:")
-        trial = study.best_trial
-        print(f"  Value ({self.metric}): {trial.value}")
-=======
         study = optuna.create_study(direction=self.direction)
         study.optimize(self._objective, n_trials=self.n_trials, show_progress_bar=True)
 
@@ -164,5 +93,4 @@
         for key, value in trial.params.items():
             print(f"    {key}: {value}")
 
-        return study
->>>>>>> 55886c4b
+        return study