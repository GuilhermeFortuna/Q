--- conflicted
+++ resolved
@@ -1,110 +1,68 @@
-# 📊 Q — Python Toolkit for Quantitative Trading
+# q
 
 A Python toolkit for quantitative trading research, featuring:
 
-- ⚡ **Backtester** — Event-driven engine for running strategies on OHLCV candles  
-- 📈 **Visualizer** — Interactive PySide6 + pyqtgraph windows for charts, trades, and summaries  
-- 🔍 **Optimizer** — Hyperparameter search using Optuna  
-- 📝 **Scripts** — Ready-to-run examples for data analysis and backtests  
-
-Organized as a **uv workspace** with subpackages under `src/`.
-
----
-
-## 📜 Table of Contents
-<details>
-<summary>Click to expand</summary>
-
-- [⚙️ Requirements](#️-requirements)
-- [📦 Installation](#-installation)
-- [📂 Project Structure](#-project-structure)
-- [🚀 Quickstart](#-quickstart)
-  - [Example 1 — Backtest DOL$ (5m) with visualization](#example-1--backtest-dol-5m-with-visualization)
-  - [Example 2 — Backtest CCM with visualization](#example-2--backtest-ccm-with-visualization)
-  - [Example 3 — Plot candlestick with indicators](#example-3--plot-candlestick-with-indicators)
-  - [Example 4 — Run composite strategy (Momentum Rider)](#example-4--run-composite-strategy-momentum-rider)
-- [🐍 Programmatic Usage](#-programmatic-usage)
-  - [Backtest with summary](#backtest-with-summary)
-  - [Candlestick + EMA](#candlestick--ema)
-  - [Composite Strategy](#composite-strategy)
-- [📑 Data Notes](#-data-notes)
-- [🛠️ Development](#️-development)
-
-</details>
-
----
-
-## ⚙️ Requirements
-
-- **Python**: `3.10`  
-- **OS**: Windows (recommended for MetaTrader5 data import). Linux/macOS may work if not using MetaTrader5.  
-- **Optional**: MetaTrader 5 terminal (for `metatrader5` data import).  
-
-**Key dependencies** (see `pyproject.toml`):  
-- pandas, numpy, tqdm, pandas-ta (vendored)  
-- PySide6, pyqtgraph  
-- Flask (dashboards/services)  
-- Optuna (optimization)  
-- MetaTrader5 (data acquisition)  
-
----
-
-## 📦 Installation
-
-This project uses `uv` workspaces (`uv.lock`, `pyproject.toml`). You can install with **uv (recommended)** or **pip**.
-
-### Using uv
-```bash
-# Install uv if needed → https://docs.astral.sh/uv/
+- Backtester: event-driven engine for running strategies on OHLCV candles
+- Visualizer: interactive PySide6 + pyqtgraph windows for charts, trades and summaries
+- Optimizer: hyperparameter search using Optuna
+- Scripts: ready-to-run examples for data analysis and backtests
+
+This repository is organized as a uv workspace with subpackages under `src/`.
+
+## Requirements
+
+- Python 3.10
+- Windows is recommended (MetaTrader5 data import convenience), but Linux/macOS may work for parts that do not rely on MetaTrader5
+- Optional: MetaTrader 5 (for `metatrader5` data import)
+
+Key Python dependencies (see `pyproject.toml`):
+- pandas, numpy, pandas-ta (vendored), tqdm
+- PySide6, pyqtgraph
+- Flask (for potential dashboards/services)
+- Optuna (optimization)
+- MetaTrader5 (data acquisition)
+
+## Installation
+
+The project uses `uv` workspaces (see `uv.lock` and `pyproject.toml`). You can use either uv or pip.
+
+Using uv (recommended):
+
+1) Install uv if you don’t have it yet: https://docs.astral.sh/uv/
+2) From the project root:
+
+```
 uv sync
 ```
 
-### Using pip (editable)
-```bash
+Using pip (editable):
+
+```
 python -m venv .venv
 .venv\Scripts\activate
 pip install -e .
 ```
 
-🔑 Notes:
-- Python 3.10 required (`requires-python ==3.10.*`).  
-- For MetaTrader5: ensure the terminal is installed, logged in, and accessible to the `metatrader5` package.  
-
----
-
-## 📂 Project Structure
-
-```plaintext
+Notes:
+- Python 3.10 is required (see `requires-python ==3.10.*` in pyproject).
+- If you intend to import data from MetaTrader5, ensure the MetaTrader 5 terminal is installed and logged in, and the `metatrader5` Python package can connect.
+
+## Project Structure
+
+```
 src/
-  backtester/    # Core engine, data abstractions, trades, results
+  backtester/    # Core backtesting engine, data abstractions, trades and results
   bridge/        # Data management and inter-component communication
-  visualizer/    # Interactive plotting windows and UIs
+  visualizer/    # Interactive plotting windows and summary UIs
   optimizer/     # Optuna-based optimization components
-<<<<<<< HEAD
-  strategies/
-    signals/       # Modular signals (RSI, ADX/DMI, Supertrend, Donchian, etc.)
-    composite.py   # CompositeStrategy for aggregating signals
-    combiners.py   # Gated/thresholded/weighted combiners
-    archetypes.py  # Prebuilt factories (Momentum Rider, Range Fader, Volatility Breakout)
-=======
   strategies/    # Strategies and composable signal architecture
     signals/       # Modular signals (RSI, ADX/DMI, Supertrend, Donchian, MACD, Keltner, ATR, VWAP, etc.)
     composite.py   # CompositeStrategy to aggregate multiple signals
     combiners.py   # Gated/thresholded/weighted combiners for signal decisions
     archetypes.py  # Prebuilt factories: Momentum Rider, Range Fader, Volatility Breakout
->>>>>>> f4f4f265
 vendors/
-  pandas_ta/     # Vendored pandas-ta
+  pandas_ta/     # Vendored pandas-ta for technical indicators
 scripts/
-<<<<<<< HEAD
-  backtest/      # Example backtests
-    composites/    # Composite backtests (momentum_rider_test.py, etc.)
-  analysis/      # Analysis & plotting scripts
-  optimization/  # Optimization utilities
-  playground/    # Sandbox & dev scripts
-docs/            # Notes & visualizer docs
-pyproject.toml   # Project metadata & dependencies
-=======
   backtest/      # Example backtest scripts
     composites/    # Example composite backtests (momentum_rider_test.py, range_fader_test.py, volatility_breakout_test.py)
   analysis/      # Analysis/plotting scripts
@@ -112,111 +70,127 @@
   playground/    # Development and testing scripts
 docs/            # Notes and implementation docs for visualizer
 pyproject.toml   # Project metadata and dependencies
->>>>>>> f4f4f265
 uv.lock          # uv lockfile
 ```
 
----
-
-## 🚀 Quickstart
-
-Try these scripts after installation.
-
-### Example 1 — Backtest DOL$ (5m) with visualization
-```bash
+## Quickstart
+
+Below are working examples you can run after installing dependencies. These scripts demonstrate importing data, running a simple moving average crossover strategy, and visualizing results.
+
+### Example 1: Backtest DOL$ (5m) with visualization
+
+File: `scripts\backtest\dol_test.py`
+
+What it does:
+- Imports OHLCV data from MetaTrader5 for `DOL$` 5-minute bars (last 90 days by default)
+- Runs a MA crossover strategy
+- Launches an interactive backtest summary window (PySide6 + pyqtgraph)
+
+Run:
+
+```
 python scripts\backtest\dol_test.py
 ```
-- Imports OHLCV from MetaTrader5 (last 90 days).  
-- Runs an MA crossover strategy.  
-- Launches an interactive summary window.  
-
-### Example 2 — Backtest CCM with visualization
-```bash
+
+If you don’t have MetaTrader5 data available, adapt the script to load your own DataFrame (columns: open, high, low, close, volume; index as datetime) into `CandleData`.
+
+### Example 2: Backtest CCM with visualization
+
+File: `scripts\backtest\ccm_test.py`
+
+This example configures a different instrument (CCM) and parameters, then displays the backtest summary:
+
+```
 python scripts\backtest\ccm_test.py
 ```
 
-### Example 3 — Plot candlestick with indicators
-```bash
+### Example 3: Plot candlestick with indicators
+
+File: `scripts\analysis\plot_candlestick_with_indicators.py`
+
+Demonstrates computing an EMA(9) with pandas-ta and plotting it on a candlestick chart via the Visualizer API.
+
+Run:
+
+```
 python scripts\analysis\plot_candlestick_with_indicators.py
 ```
 
-<<<<<<< HEAD
-### Example 4 — Run composite strategy (Momentum Rider)
-```bash
+### Example 4: Run a composite strategy (Momentum Rider)
+
+File: `scripts\backtest\composites\momentum_rider_test.py`
+
+This example assembles multiple signals into a composite strategy using the `archetypes` factory and prints per-trade signal contributions stored by the backtester.
+
+Run:
+
+```
 python scripts\backtest\composites\momentum_rider_test.py
 ```
-=======
-### Example 4: Run a composite strategy (Momentum Rider)
-
-File: `scripts\backtest\composites\momentum_rider_test.py`
-
-This example assembles multiple signals into a composite strategy using the `archetypes` factory and prints per-trade signal contributions stored by the backtester.
-
-Run:
-
-```
-python scripts\backtest\composites\momentum_rider_test.py
-```
 
 ## Programmatic Usage
->>>>>>> f4f4f265
-
----
-
-## 🐍 Programmatic Usage
-
-### Backtest with summary
+
+Example: Run MA crossover backtest and show summary in one script:
+
 ```python
 from src.backtester.data import CandleData
 from src.backtester.engine import BacktestParameters, Engine
 from src.strategies.swingtrade import MaCrossover
 from src.visualizer import show_backtest_summary
 
+# Prepare data (replace with your own loader if not using MT5)
 candles = CandleData(symbol="DOL$", timeframe="5min")
+# candles.data = <your DataFrame with columns open, high, low, close, volume and datetime index>
+
+# Configure and run backtest
 params = BacktestParameters(point_value=10.0, cost_per_trade=2.50)
-strategy = MaCrossover(short_ma_func="ema", short_ma_period=9,
-                       long_ma_func="sma", long_ma_period=12,
-                       tick_value=0.5, delta_tick_factor=1,
-                       always_active=True)
-
-engine = Engine(parameters=params, strategy=strategy, data={"candle": candles})
-registry = engine.run_backtest(display_progress=True)
-result = registry.get_result()
+strategy = MaCrossover(
+    tick_value=0.5,
+    short_ma_func="ema",
+    short_ma_period=9,
+    long_ma_func="sma",
+    long_ma_period=12,
+    delta_tick_factor=1,
+    always_active=True,
+)
+engine = Engine(parameters=params, strategy=strategy, data=dict(candle=candles))
+trade_registry = engine.run_backtest(display_progress=True)
+result = trade_registry.get_result()
+
+# Show interactive summary
 if result is not None:
-    show_backtest_summary(registry, ohlc_df=candles.data.copy())
-```
-
-### Candlestick + EMA
+    ohlc_df = candles.data.copy()
+    if 'time' not in ohlc_df.columns:
+        ohlc_df.insert(0, 'time', list(range(len(ohlc_df))))
+    show_backtest_summary(trade_registry, ohlc_df=ohlc_df)
+```
+
+Example: Plot a candlestick chart with an EMA indicator:
+
 ```python
-import pandas as pd, pandas_ta as pta
+import pandas as pd
+import pandas_ta as pta
 from src.visualizer.windows import show_chart, IndicatorConfig
 
-ohlc = pd.DataFrame({...})  # Your OHLCV data
+# Minimal OHLC sample DataFrame; replace with your own OHLCV data
+ohlc = pd.DataFrame(
+    {
+        "open": [1.0, 1.5, 1.2, 1.8],
+        "high": [1.6, 1.7, 1.9, 2.1],
+        "low": [0.9, 1.1, 1.0, 1.5],
+        "close": [1.4, 1.3, 1.8, 2.0],
+        "volume": [100, 150, 120, 200],
+    }
+)
+
+# Compute indicator and plot
 ohlc['ema9'] = pta.ema(ohlc['close'], length=9)
-
-show_chart(ohlc_data=ohlc,
-           indicators=[IndicatorConfig(type='line', y=ohlc['ema9'], name='EMA(9)', color='blue')],
-           show_volume=True, initial_candles=100)
-```
-
-### Composite Strategy
-```python
-from src.backtester.engine import BacktestParameters, Engine
-from src.backtester.data import CandleData
-from src.strategies.archetypes import create_momentum_rider_strategy
-
-candles = CandleData(symbol="WDO", timeframe="15min")
-params = BacktestParameters(point_value=10.0, cost_per_trade=1.0)
-strategy = create_momentum_rider_strategy()
-
-engine = Engine(parameters=params, strategy=strategy, data={"candle": candles})
-registry = engine.run_backtest(display_progress=True)
-print(registry.trades[["type", "entry_info", "exit_info"]].head())
-```
-
-<<<<<<< HEAD
----
-=======
+indicators = [
+    IndicatorConfig(type='line', y=ohlc['ema9'], name='EMA(9)', color='blue'),
+]
+show_chart(ohlc_data=ohlc, indicators=indicators, show_volume=True, initial_candles=100)
+```
+
 Example: Run a composite strategy programmatically:
 
 ```python
@@ -240,34 +214,28 @@
 Note: Composite strategies attach per-candle signal decisions to TradeOrder.info. The backtester persists these into TradeRegistry.trades as entry_info/exit_info, enabling post-trade analysis (e.g., which signals contributed and with what strengths).
 
 ## Data Notes
->>>>>>> f4f4f265
-
-## 📑 Data Notes
-- **MetaTrader5**: Example scripts assume symbols like `DOL$`, `CCM$`. Adapt as needed.  
-- **Custom Data**: Use CSV/Parquet with `open, high, low, close, volume` + datetime index → assign to `CandleData.data`.  
-
----
-
-## 🛠️ Development
-
-- Style: `black` (line length 88, see `pyproject.toml`).  
-- Workspace: `uv` manages `src/backtester`, `src/visualizer`, `src/optimizer`.  
-- Vendored: pandas-ta included under `vendors/pandas_ta`.  
-
-### Workflow with uv
-```bash
+
+- MetaTrader5: The example scripts assume access to MT5 symbols like `DOL$`/`CCM$`. Replace with your broker/symbol names as needed. Ensure terminal is installed and logged in.
+- Custom data: If you have CSV/Parquet data, construct a DataFrame (columns: open, high, low, close, volume) with a datetime index and assign it to `CandleData.data`.
+
+## Development
+
+- Code style: `black` (configured in `pyproject.toml` with line length 88)
+- Workspace: `uv` manages `src/backtester`, `src/visualizer`, and `src/optimizer` as members
+- Vendored packages: pandas-ta is included under `vendors/pandas_ta`
+
+Recommended workflow with uv:
+
+```
 uv sync
 uv run python scripts\backtest\dol_test.py
 ```
 
-### Or with venv
-```bash
+Or with a virtual environment:
+
+```
 python -m venv .venv
 .venv\Scripts\activate
 pip install -e .
 python scripts\backtest\dol_test.py
-```
-
----
-
-✅ This README now has a collapsible table of contents for easy navigation.+```